--- conflicted
+++ resolved
@@ -36,19 +36,11 @@
     "emacs-overlay": {
       "flake": false,
       "locked": {
-<<<<<<< HEAD
-        "lastModified": 1620846214,
-        "narHash": "sha256-UUXiIh+WvxKlAoH2pwD1N53AIKMRh5xG+fu6Sze+55w=",
-        "owner": "nix-community",
-        "repo": "emacs-overlay",
-        "rev": "056fa116d903c28e9a6989be1b40132fdb6bf0fe",
-=======
         "lastModified": 1620927136,
         "narHash": "sha256-PUFbVKstIqwqzT7pYispDdg7gbyPEUmzYiTrCAzmROo=",
         "owner": "nix-community",
         "repo": "emacs-overlay",
         "rev": "842a4d83a9f5366abfe4c246b6100afdaf91dda0",
->>>>>>> 33c876f9
         "type": "github"
       },
       "original": {
@@ -171,19 +163,11 @@
     },
     "nixpkgs": {
       "locked": {
-<<<<<<< HEAD
-        "lastModified": 1620838695,
-        "narHash": "sha256-Eb3xr6aWt3lF8BgmZCgVJXy/ArmudeJXONGSqaSLfP0=",
-        "owner": "NixOS",
-        "repo": "nixpkgs",
-        "rev": "acd49fab8ece11a89ef8ee49903e1cd7bb50f4b7",
-=======
         "lastModified": 1620928277,
         "narHash": "sha256-O/1xZ3KmjPbR3X8hy0mlHUU0S27UTvLolcjoxnmIRyg=",
         "owner": "NixOS",
         "repo": "nixpkgs",
         "rev": "3eac120c3d228289f218c2db971849c39202e7f4",
->>>>>>> 33c876f9
         "type": "github"
       },
       "original": {
@@ -227,19 +211,11 @@
     "org-mode": {
       "flake": false,
       "locked": {
-<<<<<<< HEAD
-        "lastModified": 1620793993,
-        "narHash": "sha256-fS8lp/0wqGimBepRocexCJggGAb+GW+33lPghMG8SiE=",
-        "owner": "emacs-straight",
-        "repo": "org-mode",
-        "rev": "27621a5b03beb3d164b815eb7268d160de1c6d2e",
-=======
         "lastModified": 1620910829,
         "narHash": "sha256-+Qq1KInYH2tcWo+eiuf+x6wafqe3NzU6OF/JrM8LoUM=",
         "owner": "emacs-straight",
         "repo": "org-mode",
         "rev": "cb8e50ed152b37fcfd8754f9e6c5c7f0992ccacb",
->>>>>>> 33c876f9
         "type": "github"
       },
       "original": {
